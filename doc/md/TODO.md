# tRIBS TODO

### Todo
- [ ] Finalize updated benchmarks 
- [ ] Update input file and input work flow to address the fact that specifying .mdf in the input file does not work or is superseded by the .sdf
- [ ] Update flow for reading in dynamic LU grids--this is a bottleneck in terms of speed
- [ ] Remove InputTime from .in file and tRIBS processes as it should always be set to zero.
<<<<<<< HEAD
- [ ] Create parameter input file for snowpack.cpp
- [ ] Consider flexible approach for specifying outputs, I.E. could we make it so that you could pass in attribute related to a node and have them returned in the dynamic and integrated files. Could also be nice for input parameters, i.e. make list of hard coded parameters and expose as inputs.
=======
- [ ] Update ivpixel naming convention. It doesn't work with parallelization as expected, i.e. the node id is not appended to the file.
>>>>>>> 12af5bd6
### Finished
- [x] Merged tSnowIntercept with tSnowPack
- [x] Fixed larger memory leaks when running in parallel
- [x] Update .in file and inputs, including moving command line flags and unnecessary options in .in files
- [x] Fix compiler warnings (sprintf to sprintnf, etc ...)
- [x] Update compiler flags and release version for optimized performance


Return to [README](../../README.md)<|MERGE_RESOLUTION|>--- conflicted
+++ resolved
@@ -5,12 +5,9 @@
 - [ ] Update input file and input work flow to address the fact that specifying .mdf in the input file does not work or is superseded by the .sdf
 - [ ] Update flow for reading in dynamic LU grids--this is a bottleneck in terms of speed
 - [ ] Remove InputTime from .in file and tRIBS processes as it should always be set to zero.
-<<<<<<< HEAD
 - [ ] Create parameter input file for snowpack.cpp
 - [ ] Consider flexible approach for specifying outputs, I.E. could we make it so that you could pass in attribute related to a node and have them returned in the dynamic and integrated files. Could also be nice for input parameters, i.e. make list of hard coded parameters and expose as inputs.
-=======
 - [ ] Update ivpixel naming convention. It doesn't work with parallelization as expected, i.e. the node id is not appended to the file.
->>>>>>> 12af5bd6
 ### Finished
 - [x] Merged tSnowIntercept with tSnowPack
 - [x] Fixed larger memory leaks when running in parallel
