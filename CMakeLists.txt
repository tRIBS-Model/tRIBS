--- conflicted
+++ resolved
@@ -20,21 +20,17 @@
 #    message(STATUS "${CMAKE_CXX_COMPILER_VERSION}}")
 #endif()
 
-
 project(${exe})
 add_executable(${exe} src/main.cpp)
 
 # project files
 set(CMAKE_INCLUDE_CURRENT_DIR ON)
 
-<<<<<<< HEAD
 # used while testing and developing
 #set(CMAKE_CXX_EXTENSIONS OFF)
 set(CMAKE_VERBOSE_MAKEFILE ON)
 set(CMAKE_CXX_FLAGS "${CMAKE_CXX_FLAGS} ${cxx_flags}") # -O2 appears to be the fastest option
 
-=======
->>>>>>> e198cc9a
 ### sanitizer finds leaks in parallel version--open mpi is known to have leaks
 #set(CMAKE_CXX_FLAGS "${CMAKE_CXX_FLAGS} -fsanitize=address -fno-omit-frame-pointer -fsanitize-address-use-after-scope -g") # different options available for using Sanitizer
 
