--- conflicted
+++ resolved
@@ -69,26 +69,16 @@
   int  VerbID;            // ID of a verbose node 
   int  num_simul;         // # of simulation runs 
   char first_time;        // First computation loop Y or N 
-  char mode;              // Mode of rainfall input 
-<<<<<<< HEAD
+  char mode;              // Mode of rainfall input
   bool inter_results;     // Write intermediate results Y or N,
   bool GW_model_label;    // Run groundwater model Y or N
-=======
-  int inter_results;     // Write intermediate results Y or N,
-  int GW_model_label;    // Run groundwater model Y or N
->>>>>>> 7e525c3e
   char Verbose_label;     // Verbose screen output Y or N
   char Check_label;       // Checking input file Y or N
   char *infile;           // Name of input file containing data
   char mod_is_on;         // The model stays on and waits for commands
   char hydro_visual;      // To turn on hydrograph visualization
-<<<<<<< HEAD
   bool Header_label;      // Suppress header information in outputs
   bool hydrog_results;    // Write intermediate hydrographs (.mrf) true or fals
-=======
-  int Header_label;      // Suppress header information in outputs
-  int hydrog_results;    // Write intermediate hydrographs (.mrf) Y or N
->>>>>>> 7e525c3e
   char fore_rain_label;   // Forecasted rain = Y or N 
   char smooth_weather;    // Special option: no randomness in climate
   char disp_time;
