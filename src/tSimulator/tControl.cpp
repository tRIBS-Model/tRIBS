--- conflicted
+++ resolved
@@ -43,11 +43,8 @@
 	Cout <<"\n\ntRIBS Version "<< VERSION <<endl<<endl;
 	
 	static char usage[]=
-<<<<<<< HEAD
 		"Usage : %s [-A] [-V NodeID] [-O] [-K] [-W] [-F] [-T]\n";
-=======
-		"Usage : %s [-A] [-V NodeID] [-O] [-K] [-W] [-F]\n";
->>>>>>> 7e525c3e
+
 	
 	mode = STD_INPUT;       //Default: If file doesn't exist, assume zero rainfall
 	fore_rain_label  = 'N';
@@ -117,11 +114,8 @@
 			case 'F': 		//Measured and forecasted rainfall
 			{ 
 				fore_rain_label = 'Y';
-<<<<<<< HEAD
 				inter_results = true;
-=======
-				inter_results = 1;
->>>>>>> 7e525c3e
+
 				break;
 			}
 			case 'V':                 //Verbose Output
