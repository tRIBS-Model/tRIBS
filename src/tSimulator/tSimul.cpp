--- conflicted
+++ resolved
@@ -1,1028 +1,1012 @@
-/***************************************************************************
-**
-**  		     tRIBS Distributed Hydrologic Model
-**
-**              TIN-based Real-time Integrated Basin Simulator
-**		         Ralph M. Parsons Laboratory
-**  		    Massachusetts Institute of Technology
-**
-**  tSimul.cpp: Functions for class Simulator and SimulationControl 
-**              (see tSimul.h)
-**
-***************************************************************************/
-
-#include <sstream>
-#include "src/tSimulator/tSimul.h"
-#include "src/Headers/TemplDefinitions.h"
-#include "src/Headers/globalIO.h"
-
-#ifdef PARALLEL_TRIBS
-#include "src/tGraph/tGraph.h"
-#endif
-
-//=========================================================================
-//
-//
-//                  Section 1: Simulator Constructors/Destructors
-//
-//
-//=========================================================================
-
-Simulator::Simulator(SimulationControl *simctrlptr, tRainfall *rainptr, 
-					 tRunTimer *tmrptr, tCOutput<tCNode> *otpptr,
-                tRestart<tCNode> *restartptr)
-{  
-	simCtrl = simctrlptr;
-	rainIn  = rainptr;
-	timer   = tmrptr;
-	outp    = otpptr;
-   restart = restartptr;
-	
-	// Time tag of initial time, hour 
-	begin_hour = timer->getCurrentTime(); 
-	
-	// For forecasted rainfall, turned off
-	lfr_hour = 0; 
-	
-	// Counter of time, used for GW model
-	GW_label = 0.;                       
-	
-	// Output data on Mesh and Voronoi elements
-	outp->WriteOutput( 0 );
-	
-	// Get rainsearch if rainfall used
-	if (rainIn->getoptStorm() == 0) {
-		if (rainIn->rainfallType == 1 || rainIn->rainfallType == 2) {
-			searchRain = rainIn->searchRain;     // Rainfall search threshold
-		}
-	}
-	count = 0;
-}
-
-Simulator::~Simulator() 
-{  
-	simCtrl = nullptr;
-	rainIn = nullptr;
-	timer = nullptr;
-	outp = nullptr;
-    
-	Cout<<"Simulator Object has been destroyed..."<<endl<<flush;
-}
-
-
-//=========================================================================
-//
-//
-//                  Section 2: Simulator Functions
-//
-//
-//=========================================================================
-
-/*****************************************************************************
-**  
-**  Simulator::initialize_simulation()
-**  
-**  Carry out initial activities before simulation begins 
-**
-*****************************************************************************/
-void Simulator::initialize_simulation(tEvapoTrans *EvapoTrans, tSnowPack *SnowPack,
-                                      tInputFile& InFl) 
-{
-	simCtrl->first_time = 'Y';
-
-    //Read in previous command line arguments that are now specified in the input file WR 08282023
-    /*  removed command line arguments that should be specified in input file
-    "OPTGROUNDWATER" -G    Run groundwater model: GW_model_label
-    "OPTSPATIAL" -R    Write intermediate states (spatial output): inter_results
-    "OPTINTERHYDRO")-H    Write intermediate hydrographs (.mrf): hydrog_results
-    "OPTHEADER"); -M    Do NOT Write headers in pixel/hydrograph/voronoi output files: : Header_label
-    */
-
-    if (InFl.IsItemIn( "OPTGROUNDWATER" ))
-        simCtrl->GW_model_label = InFl.ReadItem(simCtrl->GW_model_label, "OPTGROUNDWATER");
-    else
-<<<<<<< HEAD
-        simCtrl->GW_model_label = true; //Default option
-=======
-        simCtrl->GW_model_label = 1; //Default option
->>>>>>> 7e525c3e
-
-    if (InFl.IsItemIn( "OPTSPATIAL" ))
-        simCtrl->inter_results = InFl.ReadItem(simCtrl->inter_results, "OPTSPATIAL");
-    else
-<<<<<<< HEAD
-        simCtrl->inter_results = false; //Default option
-
-    if (InFl.IsItemIn( "OPTINTERHYDRO" ))
-        simCtrl->hydrog_results = InFl.ReadItem(simCtrl->hydrog_results, "OPTINTERHYDRO");
-    else
-        simCtrl->hydrog_results = false; //Default option
-=======
-        simCtrl->inter_results = 0; //Default option
-
-    if (InFl.IsItemIn( "OPTINTERHYDRO" ))
-        simCtrl->hydrog_results = InFl.ReadItem(simCtrl->hydrog_results, "OPTINTERHYDO");
-    else
-        simCtrl->hydrog_results = 0; //Default option
->>>>>>> 7e525c3e
-
-    if (InFl.IsItemIn( "OPTHEADER" ))
-        simCtrl->Header_label = InFl.ReadItem(simCtrl->Header_label, "OPTHEADER");
-    else
-<<<<<<< HEAD
-        simCtrl->Header_label = true; //Default option
-=======
-        simCtrl->Header_label = 1; //Default option
->>>>>>> 7e525c3e
-
-
-	// Ouput pre-processing
-	if (simCtrl->inter_results)
-		outp->CreateAndOpenDynVar();
-	
-	// Output initial conditions
-	outp->WriteDynamicVars( timer->getCurrentTime() );
-	outp->WritePixelInfo(   timer->getCurrentTime() );
-	
-	// Prepare rainfall input if stochastic rainfall Off
-	if ( !rainIn->getoptStorm()) {
-		if (rainIn->rainfallType == 1 || rainIn->rainfallType == 2) {
-			
-			// Check if time for rainfall forecast 
-			if (fmod(timer->getCurrentTime(), timer->getRainDT())==0 &&
-				timer->getoptForecast()!=0)
-				fState = checkForecast();
-			
-			// Compose rainfall file name
-			while ( !(rainIn->Compose_In_Mrain_Name(timer)) ) { 
-				if (count == 0) {
-					Cout<<"\nWarning: Next rainfall file "<<rainIn->mrainfileIn
-					<<" is missing..."<<endl;
-				}
-				Cout<<"File "<<rainIn->mrainfileIn<<" was not found..."<<endl;
-				
-				timer->addRainTime();
-				
-				if ( timer->getRainTime()-timer->getEndTime() > searchRain ) {
-					Cout<<"\nRainfall search threshold exceeded... "<<endl;
-					Cout<<count+1<<" rainfall input files are missing..."<<endl; 
-					Cout<<"Exiting Program..."<<endl<<endl<<endl;
-					exit(2);
-				}
-				count++;
-			}
-			
-			lmr_hour = timer->getRainTime();     //Time tag of LAST measured rain hour
-			dt_rain  = timer->getRainDT();   
-			
-			rainIn->NewRain(timer);
-			
-			if (simCtrl->Verbose_label == 'Y') {
-				Cout<<"\nNext rainfall input: "<<lmr_hour<<" hours in simulation."<<endl;
-				Cout<<"Unsaturated zone time steps for interval: ";
-				Cout<<timer->getElapsedSteps(lmr_hour)<<endl;
-			}
-			
-			if ( dt_rain < timer->getTimeStep() ) {
-				Cout <<"\nComputation DT for unsaturated zone must be ";
-				Cout <<"less/equal to DT of Rainfall input data"<<endl;
-				Cout <<"Exiting Program..."<<endl;
-				exit(2);
-			}
-			count = 0;
-		} else {
-			// rainIn->callRainGauge(); 
-			rainIn->callRainGauge(timer); // SKY2008Snow
-		}
-	}
-	
-	// Stochastic Rainfall Initialization
-	else {
-		// Call storm generator, update time, and set rainfall
-		rainIn->GenerateStorm( timer->getCurrentTime() );
-		timer->UpdateStorm( rainIn->getStormDuration() + rainIn->interstormDur() );
-		rainIn->NewRain(rainIn->getRainrate());
-	} 
-	
-	met_hour = timer->getMetTime(1);
-	eti_hour = timer->getMetTime(2);
-	
-   // SKY2008Snow
-   // Read in weather station data
-   //SMM - 09252008 moved from simulation_loop, needs to be done before restart
-   if (SnowPack->getSnowOpt() == 0) {
-      EvapoTrans->CreateHydroMetAndLU(InFl);
-   }
-   else { //snow active
-      SnowPack->CreateHydroMetAndLU(InFl);
-   }
-
-	return;
-}
-
-/*****************************************************************************
-**  
-**  Simulator::simulation_loop()
-**  
-**  Rainfallloops for the whole basin for one cycle. It computes basin 
-**  evolution with measured rain, write results if needed.
-**
-**  Algorithm:
-**   get timer information and define number of steps
-**   call function to read measured rain
-**   for all steps:
-**     call f_n to compute model evolution (computation loop)
-**     if step corresponds to end of measured rain
-**        if writing results is active
-**            call function to basin state and results
-**
-*****************************************************************************/
-void Simulator::simulation_loop(tHydroModel *Moisture, tKinemat *Flow,
-								tEvapoTrans *EvapoTrans, tIntercept *Intercept, 
-								tWaterBalance *Balance, tSnowPack *SnowPack, // SKY2008Snow from AJR2007
-								tInputFile &InFl) // SKY2008Snow
-{
-	Cout<<"\nHydrologic Simulation begins...\n"<<endl;
-	
-#ifdef PARALLEL_TRIBS
-   // Open Outlet file on the processor that it resides
-   Flow->openOutletFile(InFl);
-
-   // Exchange static data for ghost nodes
-   tGraph::sendInitial();
-   tGraph::receiveInitial();
-#endif
-
-   // Get the restart information
-   double restartIntrvl = 0.0;
-   double nextRestartDump = 0.0;
-   char restartDir[kName];
-   int optrestart = InFl.ReadItem(optrestart, "RESTARTMODE");
-
-   if (optrestart == 1 || optrestart == 3) {
-     restartIntrvl = InFl.ReadItem(restartIntrvl, "RESTARTINTRVL");
-     InFl.ReadItem(restartDir, "RESTARTDIR");
-     nextRestartDump = timer->getCurrentTime() + restartIntrvl;
-   }
-
-	while( !timer->IsFinished() ) {
-		
-		// Output current time info depending on I/O options
-		timer->Advance(timer->getTimeStep());
-        if (simCtrl->disp_time == 'Y') {
-            PrintRunTimeVars(Moisture, 0);
-        }
-	
-		// Check if precipitation variables have to be updated
-		UpdatePrecipitationInput( rainIn->getoptStorm() );
-
-		// Simulate Interception, ET processes
-		SurfaceHydroProcesses( EvapoTrans, Intercept, SnowPack); // SKY2008Snow from AJR2007
-		
-		// Simulate Infiltration, Groundwater processes
-		SubSurfaceHydroProcesses( Moisture );
-
-		// Simulate Hydraulic/ Hydrologic routing
-		Flow->SurfaceFlow();
-
-		// Output various simulated variables
-		OutputSimulatedVars( Flow );
-
-		// Update water balance variables
-		UpdateWaterBalance( Balance );
-
-		// Update the system 
-		Moisture->Reset(); 
-
-#ifdef PARALLEL_TRIBS
-      // Reset overlap nodes
-      tGraph::resetOverlap();
-#endif
-
-		// End simulation beyond forecast interval
-		if ( !rainIn->getoptStorm() ) {
-			if (timer->getoptForecast() != 0 && fState == 3)
-				break; 
-		}
-
-      // Write restart files
-      if ( optrestart > 0 && timer->getCurrentTime() == nextRestartDump) {
-          writeRestart(restartDir);
-          nextRestartDump += restartIntrvl;
-      }
-	}
-	return;
-}
-
-/*****************************************************************************
-**  
-**  Simulator::end_simulation()
-**  
-**  Carry out final activities after simulation ends
-**
-*****************************************************************************/
-void Simulator::end_simulation(tKinemat *Flow) 
-{ 
-	if ( !simCtrl->hydrog_results )
-		Flow->getResultsPtr()->
-			writeAndUpdate( timer->getCurrentTime(), 0 );
-	
-	Flow->getResultsPtr()->
-		whenTimeIsOver( timer->getCurrentTime() );
-	
-	double tend  = timer->getEndTime();
-	double spout = timer->getSpatialOutputInterval();
-	
-	if (!simCtrl->inter_results ||
-		(simCtrl->inter_results && spout > tend) ||
-		(simCtrl->inter_results && (tend/spout-floor(tend/spout)) > 0))
-		
-		outp->WriteDynamicVars( timer->getCurrentTime() );
-	
-	outp->end_simulation();
-	
-	Cout<<"\nSimulation completed...\n"<<endl;
-	
-	return;
-}
-
-/*****************************************************************************
-**  
-**  Simulator::PrintRunTimeVars()
-**  
-**  Prints out the time variables as the simulation progresses
-**  
-*****************************************************************************/
-void Simulator::PrintRunTimeVars(tHydroModel *Moisture, int opt)
-{
-	if (opt) 
-		Cout<<"  "<<timer->year<<"\t"<<timer->month<<"\t"
-			<<timer->day<<"\t"<<timer->hour<<"\t"<<timer->minute<<endl;
-
-
-        if (Moisture->HydroNodesExist()) {
-          Cout<<"\n\tx=x=x Current time: "<<timer->getCurrentTime()
-            <<" hour x=x=x"<<endl;
-        }
-        else if (!fmod(timer->getCurrentTime(), timer->getGWTimeStep())) {
-          Cout<<"\tx=x=x Current time: "<<timer->getCurrentTime()
-                <<" hour x=x=x"<<endl;
-        }
-
-
-}
-
-/*****************************************************************************
-**  
-**  Simulator::UpdatePrecipitationInput()
-**  
-**  Handles precipitation input provided to the model either as measured
-**  or stochastically created values
-**
-*****************************************************************************/
-void Simulator::UpdatePrecipitationInput(int opt)
-{
-	// ==============================================
-	// For measured radar or raingauge rainfall input
-	if ( !opt ) { 
-		
-		// Check if time for rainfall forecast
-		if (fmod(timer->getCurrentTime(), timer->getRainDT())==0 && 
-			timer->getoptForecast()!=0)
-			fState = checkForecast();
-		
-		// Options for radar or rain gauges 
-		if (rainIn->rainfallType == 1 || rainIn->rainfallType == 2)
-			get_next_mrain(simCtrl->mode);
-		
-		else if (rainIn->rainfallType == 3) {
-			if ( timer->isGaugeTime(timer->getRainDT()) ) {
-				get_next_gaugerain();   
-			}
-		}
-	}
-	// ==============================================
-	// For stochastic rainfall input
-	else {  
-		
-		// Within Storm period
-		if (timer->getCurrentTime() <= 
-			(timer->getStormTime()-rainIn->interstormDur()))
-			rainIn->NewRain(rainIn->getRainrate());        //Set Rainfall to value
-		
-		// Within Intestorm period
-		else if (timer->getCurrentTime() > 
-				 (timer->getStormTime()-rainIn->interstormDur()) && 
-				 timer->getCurrentTime() <= timer->getStormTime()) {
-			rainIn->NewRain();                            //Set Rainfall to zero
-			rainIn->setRainrate(0.0);
-		}
-		
-		// After interstorm period: call storm generator, update time, set rainfall
-		else if (timer->getCurrentTime() >= timer->getStormTime()) {
-			rainIn->GenerateStorm( timer->getCurrentTime() );	
-			timer->UpdateStorm( rainIn->getStormDuration() + rainIn->interstormDur() );
-			rainIn->NewRain(rainIn->getRainrate());
-		}
-	}
-	return;
-}
-
-/*****************************************************************************
-**  
-**  Simulator::SurfaceHydroProcesses()
-**  
-**  Calls functions to simulate evapotranspiration, and interception.
-**  Handles the time variables for the function calls
-**
-*****************************************************************************/
-void Simulator::SurfaceHydroProcesses(tEvapoTrans *EvapoTrans, 
-									  tIntercept  *Intercept, tSnowPack *SnowPack) // SKY2008Snow from AJR2007
-{
-	// Update meteorological and ET/I time
-	get_next_met();
-
-    // SKY2008Snow from AJR2007
-	if (SnowPack->getSnowOpt() == 0) {
-
-		// Possible combinations of Evapotrans and Intercept on/off
-		// 1) Both ON
-		if (EvapoTrans->getEToption() !=0 && Intercept->getIoption() != 0) {
-			if ( timer->getCurrentTime() == met_hour ) {
-				EvapoTrans->callEvapoPotential();
-			}
-			if ( timer->getCurrentTime() == eti_hour ) {
-				EvapoTrans->callEvapoTrans( Intercept, 1);
-			}
-		}
-		// 2) Interception ON
-		if (EvapoTrans->getEToption() == 0 && Intercept->getIoption() != 0) {
-			if (Intercept->getIoption() == 1) {
-				if ( timer->getCurrentTime() == eti_hour )
-					EvapoTrans->callEvapoTrans( Intercept, 1 );
-			}
-			else {
-				Cout<<"\nInterception Option "<<Intercept->getIoption()
-				   <<" not valid if "<<endl;
-				Cout<<"Evaporation scheme turned off. \n\tPlease use:"<<endl;
-				Cout<<"\t\t(1) for Gray (1970) Method: Two Parameter Model"<<endl;
-				Cout<<"Exiting Program...\n\n"<<endl;
-				exit(1);
-			}
-		}
-		// 3) ET ON
-		if (EvapoTrans->getEToption() !=0 && Intercept->getIoption() == 0) {
-			if ( timer->getCurrentTime() == met_hour ) {
-				EvapoTrans->callEvapoPotential();
-			}
-			if ( timer->getCurrentTime() == eti_hour )
-				EvapoTrans->callEvapoTrans( Intercept, 0);
-		}
-
-	// SKY2008Snow from AJR2007 starts here
-	} //end if (no snow)
-
-	else { //snow active
-
-		// ADDED BY RINEHART 2007 @ NMT
-		//
-		// Possible combinations of Evapotrans and Intercept on/off
-		// 1) BOTH ON
-		if (SnowPack->getEToption() !=0 && Intercept->getIoption() != 0) {
-			if ( timer->getCurrentTime() == met_hour ) {
-
-				SnowPack->callSnowPack(Intercept,1);
-            }
-		}
-		// 2) INTERCEPTION ON
-		if (SnowPack->getEToption() == 0 && Intercept->getIoption() != 0) {
-
-			Cout<<"\nInterception Option "<<Intercept->getIoption()
-				<<" not valid if "<<endl;
-			Cout<<"Snow scheme turned off." <<endl;
-			Cout<<"\nExiting Program...\n\n"<<endl;
-			exit(1);
-		}
-		// 3) ET ON
-		if (SnowPack->getEToption() !=0 && Intercept->getIoption() == 0) {
-			if ( timer->getCurrentTime() == met_hour ) {
-				SnowPack->callSnowPack(Intercept,0);
-			}
-
-		} //evapotrans options
-	} //snow option
-	// SKY2008Snow from AJR2007 ends here
-	 
-	return;
-}
-
-/*****************************************************************************
-**  
-**  Simulator::SubSurfaceHydroProcesses()
-**  
-**  Makes function calls to simulate infiltration and groundwater dynamics
-**  
-*****************************************************************************/
-void Simulator::SubSurfaceHydroProcesses(tHydroModel *Moisture)
-{
-	// Call Unsaturated Zone in tHydroModel
-	Moisture->UnSaturatedZone( timer->getTimeStep() );
-    
-	GW_label = fmod(timer->getCurrentTime(), timer->getGWTimeStep());
-	
-	// Call Saturated Zone in tHydroModel 
-	if (simCtrl->GW_model_label) {
-		if ( !GW_label ) {
-			Moisture->ResetGW(); 
-			Moisture->SaturatedZone( timer->getGWTimeStep() );
-		}
-	}
-}
-
-/*****************************************************************************
-**  
-**  Simulator::OutputSimulatedVars()
-**  
-**  Handles calls to tOutput for writing output files with simulated
-**  variables: both pixel and catchment scale
-**
-*****************************************************************************/
-void Simulator::OutputSimulatedVars(tKinemat *Flow)
-{ 
-	int forenum;
-	
-	// If it's necessary -> Output PixelInfo
-	if ( ! (fmod(timer->getCurrentTime(), timer->getEtIStep())) ) {
-		if ( outp->nodeList )
-			outp->WritePixelInfo( timer->getCurrentTime() );
-	}
-
-	// Write streamflow for interior outlets
-	// TODO: Need to change this later to get an average flow, i.e., 1-hr step
-	outp->WriteOutletInfo( timer->getCurrentTime() );
-	
-	// If it's time -> Output Hydrograph  
-	if ( timer->CheckOutputTime() ) {
-		if (simCtrl->fore_rain_label == 'N')
-			forenum=0;
-		else 
-			forenum=1;
-        if ((simCtrl->hydrog_results) && (timer->getCurrentTime())) {
-            Flow->getResultsPtr()->
-                    writeAndUpdate( timer->getCurrentTime(), forenum );
-        }
-		
-		// Write selected dynamic variables
-		// if ( simCtrl->inter_results == 'Y' )
-		//   outp->WriteDynamicVar( timer->getCurrentTime() );
-	}
-	
-	// Write spatial output
-	if ( timer->CheckSpatialOutputTime() ) {
-		// If it's time -> Output DynVars     
-		if ( simCtrl->inter_results )
-			outp->WriteDynamicVars( timer->getCurrentTime() );
-	}
-	return;
-}
-
-/*****************************************************************************
-**  
-**  Simulator::UpdateWaterBalance()
-**  
-**  Assigns various water balance variables
-**  
-*****************************************************************************/
-void Simulator::UpdateWaterBalance(tWaterBalance *Balance)
-{ 
-	Balance->UnSaturatedBalance();
-	if (!GW_label)
-		Balance->SaturatedBalance();
-	if (timer->getCurrentTime() == met_hour)
-		Balance->CanopyBalance();
-	Balance->BasinStorage( timer->getCurrentTime() );
-	return;
-}
-
-/*****************************************************************************
-**  
-**  Simulator::get_next_mrain(mode)
-**  
-**  Get the next measured file name and evaluate duration of rainfall loop 
-**
-**  Return value: int: error code
-**                0: no error
-**                -1: Time tag of measured rain smaller than beginning
-**                1: Time tag of greater than end
-**                10: there is no next file
-**  Algorithm:
-**   get next measured rainfall name from rain data structure
-**
-*****************************************************************************/
-void Simulator::get_next_mrain(int mode) 
-{  
-	begin_hour = timer->getCurrentTime(); 
-	
-	// NODE: Need to redefine lmr_hour -->
-	// In this implementation, it searches for the next rainfall file
-	// incrementing each time by dtRain. It is assumed that rainfall 
-	// for the next found file can be applied to ALL simulation periods 
-	// preceding the end of the interval of found rainfall input
-	if (lmr_hour < begin_hour && mode==AUTO_INPUT) { 
-		
-		timer->addRainTime();
-		// Unless a file is detected - go through possible list
-		while ( !(rainIn->Compose_In_Mrain_Name(timer)) ) { 
-			if (count == 0) {
-				Cout<<"\nWarning: Next rainfall file "<<rainIn->mrainfileIn
-				<<" is missing..."<<endl;
-			}
-			Cout<<"File "<<rainIn->mrainfileIn<<" was not found..."<<endl;
-			
-			timer->addRainTime();
-			
-			if ( timer->getRainTime()-timer->getEndTime() > searchRain ) {
-				Cout<<"\nRainfall search threshold exceeded... "<<endl;
-				Cout<<count+1<<" rainfall input files are missing..."<<endl; 
-				Cout<<"Exiting Program..."<<endl<<endl<<endl;
-				exit(2);
-			}
-			count++;
-		}
-		
-		lmr_hour = timer->getRainTime();
-		rainIn->NewRain(timer);
-		
-		if (simCtrl->Verbose_label == 'Y') {
-			Cout<<"Next rainfall input: "<<lmr_hour<<" hours in simulation.\n";
-			Cout<<"Unsaturated zone time steps for interval: ";
-			Cout<<timer->getElapsedSteps(lmr_hour)<<endl;
-		}
-	}
-	
-	else if (lmr_hour < begin_hour && mode==STD_INPUT) { 
-		timer->addRainTime();
-		
-		if ( !(rainIn->Compose_In_Mrain_Name(timer)) ) { 
-			Cout<<"\nFile "<<rainIn->mrainfileIn<<" was not found...";
-			Cout<<"Exiting Program..."<<endl;
-			exit(2);
-		}
-		
-		lmr_hour = timer->getRainTime();
-		rainIn->NewRain(timer);  
-	}
-	// else just use the same intensity values in tCNode
-	return;
-}
-
-/*****************************************************************************
-**  
-**  Simulator::get_next_met()
-**  
-**  Update the meteorological time
-**
-*****************************************************************************/
-void Simulator::get_next_met() 
-{    
-	if (met_hour < timer->getCurrentTime() ) { 
-		timer->addMetTime(1);
-		met_hour = timer->getMetTime(1);
-	}
-	
-	if (eti_hour < timer->getCurrentTime() ) { 
-		timer->addMetTime(2);
-		eti_hour = timer->getMetTime(2);
-	}
-	return;
-}
-
-/*****************************************************************************
-**  
-**  Simulator::get_next_gaugerain()
-**  
-**  Call the tRainfall function that gets a new rain gauge value
-**
-*****************************************************************************/
-void Simulator::get_next_gaugerain() 
-{
-	// rainIn->callRainGauge();
-	rainIn->callRainGauge(timer); // SKY2008Snow 
-	return;
-}
-
-/*****************************************************************************
-**  
-**  Simulator::checkForecast()
-**  
-**  Check the forecast state. Returns integer representing state:
-**  
-**  0 = Before and up to forecast time, Use QPE
-**  1 = In Forecast Period and up to lead time, Use QPF
-**  2 = In Forecast Period and after lead time, Use Average Rainfall
-**  3 = After Forecast Period, End simulation
-**
-*****************************************************************************/
-int Simulator::checkForecast() 
-{
-	int state;
-	
-	if (timer->getCurrentTime() < timer->getfTime())
-		state = 0;
-	else if (timer->getCurrentTime() < (timer->getfTime() + timer->getfLead()) &&
-			 timer->getCurrentTime() >= timer->getfTime())
-		state = 1;
-	else if (timer->getCurrentTime() < (timer->getfTime() + timer->getfLength()) &&
-			 timer->getCurrentTime() >= timer->getfLead())
-		state = 2;
-	else if (timer->getCurrentTime() >= (timer->getfTime() + timer->getfLength()))
-		state = 3;
-	
-	rainIn->setfState(state);
-	
-	return state;
-}
-
-/*****************************************************************************
-**  
-**  Simulator::check_mod_status()
-**  
-**  Checks if the model must stay on after a run by checking one of the 
-**  SimulationControl flags: 0 - 'NO', 1 - 'YES'
-**
-*****************************************************************************/
-int Simulator::check_mod_status() 
-{ 
-	if (simCtrl->mod_is_on == 'Y')
-		return 1;
-	else
-		return 0;
-}
-
-/*****************************************************************************
-**  
-**  Simulator:: RunItAgain()
-**
-**  To run the model using previously constructed mesh and assigned to it 
-**  various properties e.g. soils, landuse, etc.
-**  
-**  Algorithm: Re-initialize all the objects whithout deleting these
-**           objects, accessing their data members through the functions
-**           used in their constructors
-**
-*****************************************************************************/
-void Simulator::RunItAgain( tInputFile &InFl, tHydroModel *Moisture, 
-							tKinemat *Flow, tEvapoTrans *EvapoTrans, 
-							tIntercept *Intercept, tWaterBalance *Balance,
-							tPreProcess *PreProcessor, tSnowPack *SnowPack) // SKY2008Snow from AJR2007
-{ 
-	char wish = 'Z';
-	char keep = 'Z';
-	char filein[80];
-	char yesno[20];
-	
-	simCtrl->num_simul++;
-	
-	cerr<<"\n\n----------------------------------------------------"<<endl
-		<<"\tMODEL RUN #"<<simCtrl->num_simul <<" COMPLETED\n"<<endl
-		<<"\n\tDo you want to continue (type 'y' or 'n')?\n\tEnter Option: "<<flush;
-	
-	while ( wish == 'Z' ) {
-		cin>>yesno;
-		
-		if ((yesno[0] == 'n' || yesno[0] == 'N') && (yesno[1] == '\0')) {
-			cerr<<"\nProgram Finishing..."<<endl<<flush;
-			cerr<<"----------------------------------------------------"<<endl;
-			simCtrl->mod_is_on = 'N';
-			return;
-		}
-		else if ((yesno[0] == 'y' || yesno[0] == 'Y') && (yesno[1] == '\0'))
-			wish = 'y';
-		else {
-			wish = 'Z';
-			cerr<<"\n\tCommand not understood... \n\tEnter Option: "<<flush;
-		}
-	}
-	cerr<<"\n\tEnter input data filename: "; 
-	cin>>filein;
-	
-	ifstream source( filein );
-	while ( !source && simCtrl->mod_is_on == 'Y') {
-		cerr<<"\n\tFile does not exist... Check spelling...\n"
-		<<"\t (To Exit, please type 'n') \n"
-		<<"\n\tEnter input data filename: "; 
-		cin >> filein;
-		if ((filein[0] == 'n' || filein[0] == 'N') && (filein[1] == '\0')) {
-			simCtrl->mod_is_on = 'N';
-			cerr<<"\nProgram Finishing..."<<endl<<flush;     
-			cerr<<"----------------------------------------------------"<<endl;
-			return;
-		}
-		source.open( filein );
-	}
-	source.close();
-	simCtrl->infile = filein;
-	
-	cerr<<endl<<flush;
-	cerr<<"\tName of *.in file: '"<<simCtrl->infile<<"'"<<endl<<flush;
-	cerr<<endl<<flush;
-	cerr<<"\tPlease indicate if soil and landuse maps are changed\n"
-		<<"\t(if so, new resampling will need to be carried out)\n"
-		<<"\n\tPlease type ('y' or 'n'): "<<flush;
-	
-	wish = 'Z';
-	while ( wish == 'Z' ) {
-		cin>>yesno;
-		
-		if ((yesno[0] == 'n' || yesno[0] == 'N') && (yesno[1] == '\0'))
-			wish = 0;
-		else if ((yesno[0] == 'y' || yesno[0] == 'Y') && (yesno[1] == '\0'))
-			wish = 1;
-		else {
-			wish = 'Z';
-			cerr<<"\n\tCommand not understood. \n\tEnter Option: "<<flush;
-		}
-	}
-	
-	cerr<<endl<<flush;
-	cerr<<"\tPlease indicate if state of the system should be used\n"
-		<<"\tas initial condtion for the next run\n"
-		<<"\tPlease type ('y' or 'n'): "<<flush;
-	
-	keep = 'Z';
-	while ( keep == 'Z' ) {
-		cin>>yesno;
-		
-		if ((yesno[0] == 'n' || yesno[0] == 'N') && (yesno[1] == '\0'))
-			keep = 0;
-		else if ((yesno[0] == 'y' || yesno[0] == 'Y') && (yesno[1] == '\0'))
-			keep = 1;
-		else {
-			keep = 'Z';
-			cerr<<"\n\tCommand not understood. \n\tType 'y' or 'n': "<<flush;
-		}
-	}
-	cerr<<endl<<flush;
-	cerr<<"----------------------------------------------------"<<endl;
-	
-	if ( !wish ) {
-		cerr<<"\n\tNOTE: Previous soil and landuse maps are used. Continuing..."
-		<<endl<<flush;
-	}
-	
-	cout<<"\n---------------------------------------------------\n"
-		<<"\tA new tRIBS run has been initiated..."<<endl<<flush;
-	cout<<"-----------------------------------------------------\n";
-	
-	simCtrl->infile = filein;
-	cerr<<"\n\tName of *.in file: '"<<simCtrl->infile<<"'"<<endl<<flush;
-	
-	// Re-initializing tInputFile
-	InFl.CloseOldAndOpenNew( simCtrl->infile ); // Close previous IN file and startnew
-	
-	// Check validity of the input file 
-	PreProcessor->CheckInputFile( InFl );
-	
-	// Re-initializing tRunTimer 
-	timer->InitializeTimer( InFl );
-	
-	// Re-initializing tOutput 
-	outp->UpdateForNewRun( InFl );
-	
-	// Re-initialize tWaterBalance
-	Balance->DeleteWaterBalance();
-	Balance->SetWaterBalance( InFl );
-	
-	// Re-initializing tFlowNet 
-	Flow->SetFlowVariables( InFl );
-	Flow->setTravelVelocity( 0.0 );
-	Flow->initializeTravelTimeOnly();
-	Flow->UpdateForNewRun( InFl , keep);
-	
-	// Re-initializing tFlowResults 
-	Flow->getResultsPtr()->free_results();
-	Flow->getResultsPtr()->SetFlowResVariables( InFl, Flow->MaxTravel() );
-	
-	// Re-initializing tInvariant & tHydroModel 
-	Moisture->soilPtr->SetSoilParameters(rainIn->getMeshPtr(),rainIn->getRsmplPtr(),
-										 InFl, wish );
-	Moisture->landPtr->SetLtypeParameters(rainIn->getMeshPtr(),rainIn->getRsmplPtr(), 
-										  InFl, wish );
-	Moisture->SetHydroMVariables( InFl, rainIn->getRsmplPtr(), keep );
-	
-	// Re-initializing tRainfall 
-	rainIn->SetStormVariables( InFl );
-	if ( !rainIn->getoptStorm() )
-		rainIn->SetRainVariables( InFl );
-	
-	// Re-initializing tEvapoTrans 
-	EvapoTrans->DeleteEvapoTrans();
-	EvapoTrans->SetEvapTVariables( InFl, Moisture );
-	
-	// Re-initializing tIntercept 
-	Intercept->SetIntercpVariables( InFl, Moisture );
-	
-	// Re-initializing Simulator 
-	begin_hour = timer->getCurrentTime();
-	GW_label = 0.;
-	
-	// Initialize simulation
-	initialize_simulation(EvapoTrans, SnowPack, InFl ); 
-       //SMM 09252008 added parameters
-	
-	// Start simulation
-	simulation_loop( Moisture, Flow, EvapoTrans, Intercept, Balance, SnowPack, InFl); // SKY2008Snow from AJR2007
-	
-	// Finish simulation 
-	end_simulation( Flow );
-	
-	return;
-}
-
-/***************************************************************************
-**
-** Simulator::writeRestart() Function
-**
-** Called from tSimulator during simulation loop
-**
-***************************************************************************/
-void Simulator::writeRestart(char* directory) const
-{
-  Cout << "WRITE RESTART at time " << timer->getCurrentTime() << endl << endl;
-
-  fstream rStr;
-  stringstream sFile;
-  sFile << directory << "/tRIBS_Rstrt_";
-  sFile << setw(5) << setfill('0') << (int) timer->getCurrentTime();
-
-#ifdef PARALLEL_TRIBS
-  sFile << "_" << tParallel::getMyProc();
-#endif 
-
-  rStr.open(sFile.str().c_str(), ios::out|ios::binary);
-
-  // Dump local simulator information
-  BinaryWrite(rStr, count);
-  BinaryWrite(rStr, fState);
-  BinaryWrite(rStr, dt_rain);
-  BinaryWrite(rStr, lfr_hour);
-  BinaryWrite(rStr, lmr_hour);
-  BinaryWrite(rStr, begin_hour);
-  BinaryWrite(rStr, met_hour);
-  BinaryWrite(rStr, eti_hour);
-  BinaryWrite(rStr, GW_label);
-  BinaryWrite(rStr, searchRain);
-
-  // Dump information from objects controlled by tRestart
-  restart->writeRestart(rStr);
-
-  rStr.close();
-}
-
-/***************************************************************************
-**
-** Simulator::readRestart() Function
-**
-***************************************************************************/
-void Simulator::readRestart(tInputFile &InFl)
-{
-  Cout << "READ RESTART at time " << timer->getCurrentTime() << endl << endl;
-
-  char restartFile[kName];
-  InFl.ReadItem(restartFile, "RESTARTFILE");
-
-  fstream rStr;
-  stringstream sFile;
-  sFile << restartFile;
-
-#ifdef PARALLEL_TRIBS
-  sFile << "_" << tParallel::getMyProc();
-#endif
-
-  rStr.open(sFile.str().c_str(), ios::binary|ios::in);
-
-  // Read local simulator information
-  BinaryRead(rStr, count);
-  BinaryRead(rStr, fState);
-  BinaryRead(rStr, dt_rain);
-  BinaryRead(rStr, lfr_hour);
-  BinaryRead(rStr, lmr_hour);
-  BinaryRead(rStr, begin_hour);
-  BinaryRead(rStr, met_hour);
-  BinaryRead(rStr, eti_hour);
-  BinaryRead(rStr, GW_label);
-  BinaryRead(rStr, searchRain);
-
-  // Read information from objects controlled by tRestart
-  restart->readRestart(rStr);
-
-  rStr.close();
-}
-
-//=========================================================================
-//
-//
-//                          End of tSimul.cpp
-//
-//
-//=========================================================================
+/***************************************************************************
+**
+**  		     tRIBS Distributed Hydrologic Model
+**
+**              TIN-based Real-time Integrated Basin Simulator
+**		         Ralph M. Parsons Laboratory
+**  		    Massachusetts Institute of Technology
+**
+**  tSimul.cpp: Functions for class Simulator and SimulationControl 
+**              (see tSimul.h)
+**
+***************************************************************************/
+
+#include <sstream>
+#include "src/tSimulator/tSimul.h"
+#include "src/Headers/TemplDefinitions.h"
+#include "src/Headers/globalIO.h"
+
+#ifdef PARALLEL_TRIBS
+#include "src/tGraph/tGraph.h"
+#endif
+
+//=========================================================================
+//
+//
+//                  Section 1: Simulator Constructors/Destructors
+//
+//
+//=========================================================================
+
+Simulator::Simulator(SimulationControl *simctrlptr, tRainfall *rainptr, 
+					 tRunTimer *tmrptr, tCOutput<tCNode> *otpptr,
+                tRestart<tCNode> *restartptr)
+{  
+	simCtrl = simctrlptr;
+	rainIn  = rainptr;
+	timer   = tmrptr;
+	outp    = otpptr;
+   restart = restartptr;
+	
+	// Time tag of initial time, hour 
+	begin_hour = timer->getCurrentTime(); 
+	
+	// For forecasted rainfall, turned off
+	lfr_hour = 0; 
+	
+	// Counter of time, used for GW model
+	GW_label = 0.;                       
+	
+	// Output data on Mesh and Voronoi elements
+	outp->WriteOutput( 0 );
+	
+	// Get rainsearch if rainfall used
+	if (rainIn->getoptStorm() == 0) {
+		if (rainIn->rainfallType == 1 || rainIn->rainfallType == 2) {
+			searchRain = rainIn->searchRain;     // Rainfall search threshold
+		}
+	}
+	count = 0;
+}
+
+Simulator::~Simulator() 
+{  
+	simCtrl = nullptr;
+	rainIn = nullptr;
+	timer = nullptr;
+	outp = nullptr;
+    
+	Cout<<"Simulator Object has been destroyed..."<<endl<<flush;
+}
+
+
+//=========================================================================
+//
+//
+//                  Section 2: Simulator Functions
+//
+//
+//=========================================================================
+
+/*****************************************************************************
+**  
+**  Simulator::initialize_simulation()
+**  
+**  Carry out initial activities before simulation begins 
+**
+*****************************************************************************/
+void Simulator::initialize_simulation(tEvapoTrans *EvapoTrans, tSnowPack *SnowPack,
+                                      tInputFile& InFl) 
+{
+	simCtrl->first_time = 'Y';
+
+    //Read in previous command line arguments that are now specified in the input file WR 08282023
+    /*  removed command line arguments that should be specified in input file
+    "OPTGROUNDWATER" -G    Run groundwater model: GW_model_label
+    "OPTSPATIAL" -R    Write intermediate states (spatial output): inter_results
+    "OPTINTERHYDRO")-H    Write intermediate hydrographs (.mrf): hydrog_results
+    "OPTHEADER"); -M    Do NOT Write headers in pixel/hydrograph/voronoi output files: : Header_label
+    */
+
+    if (InFl.IsItemIn( "OPTGROUNDWATER" ))
+        simCtrl->GW_model_label = InFl.ReadItem(simCtrl->GW_model_label, "OPTGROUNDWATER");
+    else
+        simCtrl->GW_model_label = true; //Default option
+
+    if (InFl.IsItemIn( "OPTSPATIAL" ))
+        simCtrl->inter_results = InFl.ReadItem(simCtrl->inter_results, "OPTSPATIAL");
+    else
+        simCtrl->inter_results = false; //Default option
+
+    if (InFl.IsItemIn( "OPTINTERHYDRO" ))
+        simCtrl->hydrog_results = InFl.ReadItem(simCtrl->hydrog_results, "OPTINTERHYDRO");
+    else
+        simCtrl->hydrog_results = false; //Default option
+
+
+    if (InFl.IsItemIn( "OPTHEADER" ))
+        simCtrl->Header_label = InFl.ReadItem(simCtrl->Header_label, "OPTHEADER");
+    else
+        simCtrl->Header_label = true; //Default option
+
+
+	// Ouput pre-processing
+	if (simCtrl->inter_results)
+		outp->CreateAndOpenDynVar();
+	
+	// Output initial conditions
+	outp->WriteDynamicVars( timer->getCurrentTime() );
+	outp->WritePixelInfo(   timer->getCurrentTime() );
+	
+	// Prepare rainfall input if stochastic rainfall Off
+	if ( !rainIn->getoptStorm()) {
+		if (rainIn->rainfallType == 1 || rainIn->rainfallType == 2) {
+			
+			// Check if time for rainfall forecast 
+			if (fmod(timer->getCurrentTime(), timer->getRainDT())==0 &&
+				timer->getoptForecast()!=0)
+				fState = checkForecast();
+			
+			// Compose rainfall file name
+			while ( !(rainIn->Compose_In_Mrain_Name(timer)) ) { 
+				if (count == 0) {
+					Cout<<"\nWarning: Next rainfall file "<<rainIn->mrainfileIn
+					<<" is missing..."<<endl;
+				}
+				Cout<<"File "<<rainIn->mrainfileIn<<" was not found..."<<endl;
+				
+				timer->addRainTime();
+				
+				if ( timer->getRainTime()-timer->getEndTime() > searchRain ) {
+					Cout<<"\nRainfall search threshold exceeded... "<<endl;
+					Cout<<count+1<<" rainfall input files are missing..."<<endl; 
+					Cout<<"Exiting Program..."<<endl<<endl<<endl;
+					exit(2);
+				}
+				count++;
+			}
+			
+			lmr_hour = timer->getRainTime();     //Time tag of LAST measured rain hour
+			dt_rain  = timer->getRainDT();   
+			
+			rainIn->NewRain(timer);
+			
+			if (simCtrl->Verbose_label == 'Y') {
+				Cout<<"\nNext rainfall input: "<<lmr_hour<<" hours in simulation."<<endl;
+				Cout<<"Unsaturated zone time steps for interval: ";
+				Cout<<timer->getElapsedSteps(lmr_hour)<<endl;
+			}
+			
+			if ( dt_rain < timer->getTimeStep() ) {
+				Cout <<"\nComputation DT for unsaturated zone must be ";
+				Cout <<"less/equal to DT of Rainfall input data"<<endl;
+				Cout <<"Exiting Program..."<<endl;
+				exit(2);
+			}
+			count = 0;
+		} else {
+			// rainIn->callRainGauge(); 
+			rainIn->callRainGauge(timer); // SKY2008Snow
+		}
+	}
+	
+	// Stochastic Rainfall Initialization
+	else {
+		// Call storm generator, update time, and set rainfall
+		rainIn->GenerateStorm( timer->getCurrentTime() );
+		timer->UpdateStorm( rainIn->getStormDuration() + rainIn->interstormDur() );
+		rainIn->NewRain(rainIn->getRainrate());
+	} 
+	
+	met_hour = timer->getMetTime(1);
+	eti_hour = timer->getMetTime(2);
+	
+   // SKY2008Snow
+   // Read in weather station data
+   //SMM - 09252008 moved from simulation_loop, needs to be done before restart
+   if (SnowPack->getSnowOpt() == 0) {
+      EvapoTrans->CreateHydroMetAndLU(InFl);
+   }
+   else { //snow active
+      SnowPack->CreateHydroMetAndLU(InFl);
+   }
+
+	return;
+}
+
+/*****************************************************************************
+**  
+**  Simulator::simulation_loop()
+**  
+**  Rainfallloops for the whole basin for one cycle. It computes basin 
+**  evolution with measured rain, write results if needed.
+**
+**  Algorithm:
+**   get timer information and define number of steps
+**   call function to read measured rain
+**   for all steps:
+**     call f_n to compute model evolution (computation loop)
+**     if step corresponds to end of measured rain
+**        if writing results is active
+**            call function to basin state and results
+**
+*****************************************************************************/
+void Simulator::simulation_loop(tHydroModel *Moisture, tKinemat *Flow,
+								tEvapoTrans *EvapoTrans, tIntercept *Intercept, 
+								tWaterBalance *Balance, tSnowPack *SnowPack, // SKY2008Snow from AJR2007
+								tInputFile &InFl) // SKY2008Snow
+{
+	Cout<<"\nHydrologic Simulation begins...\n"<<endl;
+	
+#ifdef PARALLEL_TRIBS
+   // Open Outlet file on the processor that it resides
+   Flow->openOutletFile(InFl);
+
+   // Exchange static data for ghost nodes
+   tGraph::sendInitial();
+   tGraph::receiveInitial();
+#endif
+
+   // Get the restart information
+   double restartIntrvl = 0.0;
+   double nextRestartDump = 0.0;
+   char restartDir[kName];
+   int optrestart = InFl.ReadItem(optrestart, "RESTARTMODE");
+
+   if (optrestart == 1 || optrestart == 3) {
+     restartIntrvl = InFl.ReadItem(restartIntrvl, "RESTARTINTRVL");
+     InFl.ReadItem(restartDir, "RESTARTDIR");
+     nextRestartDump = timer->getCurrentTime() + restartIntrvl;
+   }
+
+	while( !timer->IsFinished() ) {
+		
+		// Output current time info depending on I/O options
+		timer->Advance(timer->getTimeStep());
+        if (simCtrl->disp_time == 'Y') {
+            PrintRunTimeVars(Moisture, 0);
+        }
+	
+		// Check if precipitation variables have to be updated
+		UpdatePrecipitationInput( rainIn->getoptStorm() );
+
+		// Simulate Interception, ET processes
+		SurfaceHydroProcesses( EvapoTrans, Intercept, SnowPack); // SKY2008Snow from AJR2007
+		
+		// Simulate Infiltration, Groundwater processes
+		SubSurfaceHydroProcesses( Moisture );
+
+		// Simulate Hydraulic/ Hydrologic routing
+		Flow->SurfaceFlow();
+
+		// Output various simulated variables
+		OutputSimulatedVars( Flow );
+
+		// Update water balance variables
+		UpdateWaterBalance( Balance );
+
+		// Update the system 
+		Moisture->Reset(); 
+
+#ifdef PARALLEL_TRIBS
+      // Reset overlap nodes
+      tGraph::resetOverlap();
+#endif
+
+		// End simulation beyond forecast interval
+		if ( !rainIn->getoptStorm() ) {
+			if (timer->getoptForecast() != 0 && fState == 3)
+				break; 
+		}
+
+      // Write restart files
+      if ( optrestart > 0 && timer->getCurrentTime() == nextRestartDump) {
+          writeRestart(restartDir);
+          nextRestartDump += restartIntrvl;
+      }
+	}
+	return;
+}
+
+/*****************************************************************************
+**  
+**  Simulator::end_simulation()
+**  
+**  Carry out final activities after simulation ends
+**
+*****************************************************************************/
+void Simulator::end_simulation(tKinemat *Flow) 
+{ 
+	if ( !simCtrl->hydrog_results )
+		Flow->getResultsPtr()->
+			writeAndUpdate( timer->getCurrentTime(), 0 );
+	
+	Flow->getResultsPtr()->
+		whenTimeIsOver( timer->getCurrentTime() );
+	
+	double tend  = timer->getEndTime();
+	double spout = timer->getSpatialOutputInterval();
+	
+	if (!simCtrl->inter_results ||
+		(simCtrl->inter_results && spout > tend) ||
+		(simCtrl->inter_results && (tend/spout-floor(tend/spout)) > 0))
+		
+		outp->WriteDynamicVars( timer->getCurrentTime() );
+	
+	outp->end_simulation();
+	
+	Cout<<"\nSimulation completed...\n"<<endl;
+	
+	return;
+}
+
+/*****************************************************************************
+**  
+**  Simulator::PrintRunTimeVars()
+**  
+**  Prints out the time variables as the simulation progresses
+**  
+*****************************************************************************/
+void Simulator::PrintRunTimeVars(tHydroModel *Moisture, int opt)
+{
+	if (opt) 
+		Cout<<"  "<<timer->year<<"\t"<<timer->month<<"\t"
+			<<timer->day<<"\t"<<timer->hour<<"\t"<<timer->minute<<endl;
+
+
+        if (Moisture->HydroNodesExist()) {
+          Cout<<"\n\tx=x=x Current time: "<<timer->getCurrentTime()
+            <<" hour x=x=x"<<endl;
+        }
+        else if (!fmod(timer->getCurrentTime(), timer->getGWTimeStep())) {
+          Cout<<"\tx=x=x Current time: "<<timer->getCurrentTime()
+                <<" hour x=x=x"<<endl;
+        }
+
+
+}
+
+/*****************************************************************************
+**  
+**  Simulator::UpdatePrecipitationInput()
+**  
+**  Handles precipitation input provided to the model either as measured
+**  or stochastically created values
+**
+*****************************************************************************/
+void Simulator::UpdatePrecipitationInput(int opt)
+{
+	// ==============================================
+	// For measured radar or raingauge rainfall input
+	if ( !opt ) { 
+		
+		// Check if time for rainfall forecast
+		if (fmod(timer->getCurrentTime(), timer->getRainDT())==0 && 
+			timer->getoptForecast()!=0)
+			fState = checkForecast();
+		
+		// Options for radar or rain gauges 
+		if (rainIn->rainfallType == 1 || rainIn->rainfallType == 2)
+			get_next_mrain(simCtrl->mode);
+		
+		else if (rainIn->rainfallType == 3) {
+			if ( timer->isGaugeTime(timer->getRainDT()) ) {
+				get_next_gaugerain();   
+			}
+		}
+	}
+	// ==============================================
+	// For stochastic rainfall input
+	else {  
+		
+		// Within Storm period
+		if (timer->getCurrentTime() <= 
+			(timer->getStormTime()-rainIn->interstormDur()))
+			rainIn->NewRain(rainIn->getRainrate());        //Set Rainfall to value
+		
+		// Within Intestorm period
+		else if (timer->getCurrentTime() > 
+				 (timer->getStormTime()-rainIn->interstormDur()) && 
+				 timer->getCurrentTime() <= timer->getStormTime()) {
+			rainIn->NewRain();                            //Set Rainfall to zero
+			rainIn->setRainrate(0.0);
+		}
+		
+		// After interstorm period: call storm generator, update time, set rainfall
+		else if (timer->getCurrentTime() >= timer->getStormTime()) {
+			rainIn->GenerateStorm( timer->getCurrentTime() );	
+			timer->UpdateStorm( rainIn->getStormDuration() + rainIn->interstormDur() );
+			rainIn->NewRain(rainIn->getRainrate());
+		}
+	}
+	return;
+}
+
+/*****************************************************************************
+**  
+**  Simulator::SurfaceHydroProcesses()
+**  
+**  Calls functions to simulate evapotranspiration, and interception.
+**  Handles the time variables for the function calls
+**
+*****************************************************************************/
+void Simulator::SurfaceHydroProcesses(tEvapoTrans *EvapoTrans, 
+									  tIntercept  *Intercept, tSnowPack *SnowPack) // SKY2008Snow from AJR2007
+{
+	// Update meteorological and ET/I time
+	get_next_met();
+
+    // SKY2008Snow from AJR2007
+	if (SnowPack->getSnowOpt() == 0) {
+
+		// Possible combinations of Evapotrans and Intercept on/off
+		// 1) Both ON
+		if (EvapoTrans->getEToption() !=0 && Intercept->getIoption() != 0) {
+			if ( timer->getCurrentTime() == met_hour ) {
+				EvapoTrans->callEvapoPotential();
+			}
+			if ( timer->getCurrentTime() == eti_hour ) {
+				EvapoTrans->callEvapoTrans( Intercept, 1);
+			}
+		}
+		// 2) Interception ON
+		if (EvapoTrans->getEToption() == 0 && Intercept->getIoption() != 0) {
+			if (Intercept->getIoption() == 1) {
+				if ( timer->getCurrentTime() == eti_hour )
+					EvapoTrans->callEvapoTrans( Intercept, 1 );
+			}
+			else {
+				Cout<<"\nInterception Option "<<Intercept->getIoption()
+				   <<" not valid if "<<endl;
+				Cout<<"Evaporation scheme turned off. \n\tPlease use:"<<endl;
+				Cout<<"\t\t(1) for Gray (1970) Method: Two Parameter Model"<<endl;
+				Cout<<"Exiting Program...\n\n"<<endl;
+				exit(1);
+			}
+		}
+		// 3) ET ON
+		if (EvapoTrans->getEToption() !=0 && Intercept->getIoption() == 0) {
+			if ( timer->getCurrentTime() == met_hour ) {
+				EvapoTrans->callEvapoPotential();
+			}
+			if ( timer->getCurrentTime() == eti_hour )
+				EvapoTrans->callEvapoTrans( Intercept, 0);
+		}
+
+	// SKY2008Snow from AJR2007 starts here
+	} //end if (no snow)
+
+	else { //snow active
+
+		// ADDED BY RINEHART 2007 @ NMT
+		//
+		// Possible combinations of Evapotrans and Intercept on/off
+		// 1) BOTH ON
+		if (SnowPack->getEToption() !=0 && Intercept->getIoption() != 0) {
+			if ( timer->getCurrentTime() == met_hour ) {
+
+				SnowPack->callSnowPack(Intercept,1);
+            }
+		}
+		// 2) INTERCEPTION ON
+		if (SnowPack->getEToption() == 0 && Intercept->getIoption() != 0) {
+
+			Cout<<"\nInterception Option "<<Intercept->getIoption()
+				<<" not valid if "<<endl;
+			Cout<<"Snow scheme turned off." <<endl;
+			Cout<<"\nExiting Program...\n\n"<<endl;
+			exit(1);
+		}
+		// 3) ET ON
+		if (SnowPack->getEToption() !=0 && Intercept->getIoption() == 0) {
+			if ( timer->getCurrentTime() == met_hour ) {
+				SnowPack->callSnowPack(Intercept,0);
+			}
+
+		} //evapotrans options
+	} //snow option
+	// SKY2008Snow from AJR2007 ends here
+	 
+	return;
+}
+
+/*****************************************************************************
+**  
+**  Simulator::SubSurfaceHydroProcesses()
+**  
+**  Makes function calls to simulate infiltration and groundwater dynamics
+**  
+*****************************************************************************/
+void Simulator::SubSurfaceHydroProcesses(tHydroModel *Moisture)
+{
+	// Call Unsaturated Zone in tHydroModel
+	Moisture->UnSaturatedZone( timer->getTimeStep() );
+    
+	GW_label = fmod(timer->getCurrentTime(), timer->getGWTimeStep());
+	
+	// Call Saturated Zone in tHydroModel 
+	if (simCtrl->GW_model_label) {
+		if ( !GW_label ) {
+			Moisture->ResetGW(); 
+			Moisture->SaturatedZone( timer->getGWTimeStep() );
+		}
+	}
+}
+
+/*****************************************************************************
+**  
+**  Simulator::OutputSimulatedVars()
+**  
+**  Handles calls to tOutput for writing output files with simulated
+**  variables: both pixel and catchment scale
+**
+*****************************************************************************/
+void Simulator::OutputSimulatedVars(tKinemat *Flow)
+{ 
+	int forenum;
+	
+	// If it's necessary -> Output PixelInfo
+	if ( ! (fmod(timer->getCurrentTime(), timer->getEtIStep())) ) {
+		if ( outp->nodeList )
+			outp->WritePixelInfo( timer->getCurrentTime() );
+	}
+
+	// Write streamflow for interior outlets
+	// TODO: Need to change this later to get an average flow, i.e., 1-hr step
+	outp->WriteOutletInfo( timer->getCurrentTime() );
+	
+	// If it's time -> Output Hydrograph  
+	if ( timer->CheckOutputTime() ) {
+		if (simCtrl->fore_rain_label == 'N')
+			forenum=0;
+		else 
+			forenum=1;
+        if ((simCtrl->hydrog_results) && (timer->getCurrentTime())) {
+            Flow->getResultsPtr()->
+                    writeAndUpdate( timer->getCurrentTime(), forenum );
+        }
+		
+		// Write selected dynamic variables
+		// if ( simCtrl->inter_results == 'Y' )
+		//   outp->WriteDynamicVar( timer->getCurrentTime() );
+	}
+	
+	// Write spatial output
+	if ( timer->CheckSpatialOutputTime() ) {
+		// If it's time -> Output DynVars     
+		if ( simCtrl->inter_results )
+			outp->WriteDynamicVars( timer->getCurrentTime() );
+	}
+	return;
+}
+
+/*****************************************************************************
+**  
+**  Simulator::UpdateWaterBalance()
+**  
+**  Assigns various water balance variables
+**  
+*****************************************************************************/
+void Simulator::UpdateWaterBalance(tWaterBalance *Balance)
+{ 
+	Balance->UnSaturatedBalance();
+	if (!GW_label)
+		Balance->SaturatedBalance();
+	if (timer->getCurrentTime() == met_hour)
+		Balance->CanopyBalance();
+	Balance->BasinStorage( timer->getCurrentTime() );
+	return;
+}
+
+/*****************************************************************************
+**  
+**  Simulator::get_next_mrain(mode)
+**  
+**  Get the next measured file name and evaluate duration of rainfall loop 
+**
+**  Return value: int: error code
+**                0: no error
+**                -1: Time tag of measured rain smaller than beginning
+**                1: Time tag of greater than end
+**                10: there is no next file
+**  Algorithm:
+**   get next measured rainfall name from rain data structure
+**
+*****************************************************************************/
+void Simulator::get_next_mrain(int mode) 
+{  
+	begin_hour = timer->getCurrentTime(); 
+	
+	// NODE: Need to redefine lmr_hour -->
+	// In this implementation, it searches for the next rainfall file
+	// incrementing each time by dtRain. It is assumed that rainfall 
+	// for the next found file can be applied to ALL simulation periods 
+	// preceding the end of the interval of found rainfall input
+	if (lmr_hour < begin_hour && mode==AUTO_INPUT) { 
+		
+		timer->addRainTime();
+		// Unless a file is detected - go through possible list
+		while ( !(rainIn->Compose_In_Mrain_Name(timer)) ) { 
+			if (count == 0) {
+				Cout<<"\nWarning: Next rainfall file "<<rainIn->mrainfileIn
+				<<" is missing..."<<endl;
+			}
+			Cout<<"File "<<rainIn->mrainfileIn<<" was not found..."<<endl;
+			
+			timer->addRainTime();
+			
+			if ( timer->getRainTime()-timer->getEndTime() > searchRain ) {
+				Cout<<"\nRainfall search threshold exceeded... "<<endl;
+				Cout<<count+1<<" rainfall input files are missing..."<<endl; 
+				Cout<<"Exiting Program..."<<endl<<endl<<endl;
+				exit(2);
+			}
+			count++;
+		}
+		
+		lmr_hour = timer->getRainTime();
+		rainIn->NewRain(timer);
+		
+		if (simCtrl->Verbose_label == 'Y') {
+			Cout<<"Next rainfall input: "<<lmr_hour<<" hours in simulation.\n";
+			Cout<<"Unsaturated zone time steps for interval: ";
+			Cout<<timer->getElapsedSteps(lmr_hour)<<endl;
+		}
+	}
+	
+	else if (lmr_hour < begin_hour && mode==STD_INPUT) { 
+		timer->addRainTime();
+		
+		if ( !(rainIn->Compose_In_Mrain_Name(timer)) ) { 
+			Cout<<"\nFile "<<rainIn->mrainfileIn<<" was not found...";
+			Cout<<"Exiting Program..."<<endl;
+			exit(2);
+		}
+		
+		lmr_hour = timer->getRainTime();
+		rainIn->NewRain(timer);  
+	}
+	// else just use the same intensity values in tCNode
+	return;
+}
+
+/*****************************************************************************
+**  
+**  Simulator::get_next_met()
+**  
+**  Update the meteorological time
+**
+*****************************************************************************/
+void Simulator::get_next_met() 
+{    
+	if (met_hour < timer->getCurrentTime() ) { 
+		timer->addMetTime(1);
+		met_hour = timer->getMetTime(1);
+	}
+	
+	if (eti_hour < timer->getCurrentTime() ) { 
+		timer->addMetTime(2);
+		eti_hour = timer->getMetTime(2);
+	}
+	return;
+}
+
+/*****************************************************************************
+**  
+**  Simulator::get_next_gaugerain()
+**  
+**  Call the tRainfall function that gets a new rain gauge value
+**
+*****************************************************************************/
+void Simulator::get_next_gaugerain() 
+{
+	// rainIn->callRainGauge();
+	rainIn->callRainGauge(timer); // SKY2008Snow 
+	return;
+}
+
+/*****************************************************************************
+**  
+**  Simulator::checkForecast()
+**  
+**  Check the forecast state. Returns integer representing state:
+**  
+**  0 = Before and up to forecast time, Use QPE
+**  1 = In Forecast Period and up to lead time, Use QPF
+**  2 = In Forecast Period and after lead time, Use Average Rainfall
+**  3 = After Forecast Period, End simulation
+**
+*****************************************************************************/
+int Simulator::checkForecast() 
+{
+	int state;
+	
+	if (timer->getCurrentTime() < timer->getfTime())
+		state = 0;
+	else if (timer->getCurrentTime() < (timer->getfTime() + timer->getfLead()) &&
+			 timer->getCurrentTime() >= timer->getfTime())
+		state = 1;
+	else if (timer->getCurrentTime() < (timer->getfTime() + timer->getfLength()) &&
+			 timer->getCurrentTime() >= timer->getfLead())
+		state = 2;
+	else if (timer->getCurrentTime() >= (timer->getfTime() + timer->getfLength()))
+		state = 3;
+	
+	rainIn->setfState(state);
+	
+	return state;
+}
+
+/*****************************************************************************
+**  
+**  Simulator::check_mod_status()
+**  
+**  Checks if the model must stay on after a run by checking one of the 
+**  SimulationControl flags: 0 - 'NO', 1 - 'YES'
+**
+*****************************************************************************/
+int Simulator::check_mod_status() 
+{ 
+	if (simCtrl->mod_is_on == 'Y')
+		return 1;
+	else
+		return 0;
+}
+
+/*****************************************************************************
+**  
+**  Simulator:: RunItAgain()
+**
+**  To run the model using previously constructed mesh and assigned to it 
+**  various properties e.g. soils, landuse, etc.
+**  
+**  Algorithm: Re-initialize all the objects whithout deleting these
+**           objects, accessing their data members through the functions
+**           used in their constructors
+**
+*****************************************************************************/
+void Simulator::RunItAgain( tInputFile &InFl, tHydroModel *Moisture, 
+							tKinemat *Flow, tEvapoTrans *EvapoTrans, 
+							tIntercept *Intercept, tWaterBalance *Balance,
+							tPreProcess *PreProcessor, tSnowPack *SnowPack) // SKY2008Snow from AJR2007
+{ 
+	char wish = 'Z';
+	char keep = 'Z';
+	char filein[80];
+	char yesno[20];
+	
+	simCtrl->num_simul++;
+	
+	cerr<<"\n\n----------------------------------------------------"<<endl
+		<<"\tMODEL RUN #"<<simCtrl->num_simul <<" COMPLETED\n"<<endl
+		<<"\n\tDo you want to continue (type 'y' or 'n')?\n\tEnter Option: "<<flush;
+	
+	while ( wish == 'Z' ) {
+		cin>>yesno;
+		
+		if ((yesno[0] == 'n' || yesno[0] == 'N') && (yesno[1] == '\0')) {
+			cerr<<"\nProgram Finishing..."<<endl<<flush;
+			cerr<<"----------------------------------------------------"<<endl;
+			simCtrl->mod_is_on = 'N';
+			return;
+		}
+		else if ((yesno[0] == 'y' || yesno[0] == 'Y') && (yesno[1] == '\0'))
+			wish = 'y';
+		else {
+			wish = 'Z';
+			cerr<<"\n\tCommand not understood... \n\tEnter Option: "<<flush;
+		}
+	}
+	cerr<<"\n\tEnter input data filename: "; 
+	cin>>filein;
+	
+	ifstream source( filein );
+	while ( !source && simCtrl->mod_is_on == 'Y') {
+		cerr<<"\n\tFile does not exist... Check spelling...\n"
+		<<"\t (To Exit, please type 'n') \n"
+		<<"\n\tEnter input data filename: "; 
+		cin >> filein;
+		if ((filein[0] == 'n' || filein[0] == 'N') && (filein[1] == '\0')) {
+			simCtrl->mod_is_on = 'N';
+			cerr<<"\nProgram Finishing..."<<endl<<flush;     
+			cerr<<"----------------------------------------------------"<<endl;
+			return;
+		}
+		source.open( filein );
+	}
+	source.close();
+	simCtrl->infile = filein;
+	
+	cerr<<endl<<flush;
+	cerr<<"\tName of *.in file: '"<<simCtrl->infile<<"'"<<endl<<flush;
+	cerr<<endl<<flush;
+	cerr<<"\tPlease indicate if soil and landuse maps are changed\n"
+		<<"\t(if so, new resampling will need to be carried out)\n"
+		<<"\n\tPlease type ('y' or 'n'): "<<flush;
+	
+	wish = 'Z';
+	while ( wish == 'Z' ) {
+		cin>>yesno;
+		
+		if ((yesno[0] == 'n' || yesno[0] == 'N') && (yesno[1] == '\0'))
+			wish = 0;
+		else if ((yesno[0] == 'y' || yesno[0] == 'Y') && (yesno[1] == '\0'))
+			wish = 1;
+		else {
+			wish = 'Z';
+			cerr<<"\n\tCommand not understood. \n\tEnter Option: "<<flush;
+		}
+	}
+	
+	cerr<<endl<<flush;
+	cerr<<"\tPlease indicate if state of the system should be used\n"
+		<<"\tas initial condtion for the next run\n"
+		<<"\tPlease type ('y' or 'n'): "<<flush;
+	
+	keep = 'Z';
+	while ( keep == 'Z' ) {
+		cin>>yesno;
+		
+		if ((yesno[0] == 'n' || yesno[0] == 'N') && (yesno[1] == '\0'))
+			keep = 0;
+		else if ((yesno[0] == 'y' || yesno[0] == 'Y') && (yesno[1] == '\0'))
+			keep = 1;
+		else {
+			keep = 'Z';
+			cerr<<"\n\tCommand not understood. \n\tType 'y' or 'n': "<<flush;
+		}
+	}
+	cerr<<endl<<flush;
+	cerr<<"----------------------------------------------------"<<endl;
+	
+	if ( !wish ) {
+		cerr<<"\n\tNOTE: Previous soil and landuse maps are used. Continuing..."
+		<<endl<<flush;
+	}
+	
+	cout<<"\n---------------------------------------------------\n"
+		<<"\tA new tRIBS run has been initiated..."<<endl<<flush;
+	cout<<"-----------------------------------------------------\n";
+	
+	simCtrl->infile = filein;
+	cerr<<"\n\tName of *.in file: '"<<simCtrl->infile<<"'"<<endl<<flush;
+	
+	// Re-initializing tInputFile
+	InFl.CloseOldAndOpenNew( simCtrl->infile ); // Close previous IN file and startnew
+	
+	// Check validity of the input file 
+	PreProcessor->CheckInputFile( InFl );
+	
+	// Re-initializing tRunTimer 
+	timer->InitializeTimer( InFl );
+	
+	// Re-initializing tOutput 
+	outp->UpdateForNewRun( InFl );
+	
+	// Re-initialize tWaterBalance
+	Balance->DeleteWaterBalance();
+	Balance->SetWaterBalance( InFl );
+	
+	// Re-initializing tFlowNet 
+	Flow->SetFlowVariables( InFl );
+	Flow->setTravelVelocity( 0.0 );
+	Flow->initializeTravelTimeOnly();
+	Flow->UpdateForNewRun( InFl , keep);
+	
+	// Re-initializing tFlowResults 
+	Flow->getResultsPtr()->free_results();
+	Flow->getResultsPtr()->SetFlowResVariables( InFl, Flow->MaxTravel() );
+	
+	// Re-initializing tInvariant & tHydroModel 
+	Moisture->soilPtr->SetSoilParameters(rainIn->getMeshPtr(),rainIn->getRsmplPtr(),
+										 InFl, wish );
+	Moisture->landPtr->SetLtypeParameters(rainIn->getMeshPtr(),rainIn->getRsmplPtr(), 
+										  InFl, wish );
+	Moisture->SetHydroMVariables( InFl, rainIn->getRsmplPtr(), keep );
+	
+	// Re-initializing tRainfall 
+	rainIn->SetStormVariables( InFl );
+	if ( !rainIn->getoptStorm() )
+		rainIn->SetRainVariables( InFl );
+	
+	// Re-initializing tEvapoTrans 
+	EvapoTrans->DeleteEvapoTrans();
+	EvapoTrans->SetEvapTVariables( InFl, Moisture );
+	
+	// Re-initializing tIntercept 
+	Intercept->SetIntercpVariables( InFl, Moisture );
+	
+	// Re-initializing Simulator 
+	begin_hour = timer->getCurrentTime();
+	GW_label = 0.;
+	
+	// Initialize simulation
+	initialize_simulation(EvapoTrans, SnowPack, InFl ); 
+       //SMM 09252008 added parameters
+	
+	// Start simulation
+	simulation_loop( Moisture, Flow, EvapoTrans, Intercept, Balance, SnowPack, InFl); // SKY2008Snow from AJR2007
+	
+	// Finish simulation 
+	end_simulation( Flow );
+	
+	return;
+}
+
+/***************************************************************************
+**
+** Simulator::writeRestart() Function
+**
+** Called from tSimulator during simulation loop
+**
+***************************************************************************/
+void Simulator::writeRestart(char* directory) const
+{
+  Cout << "WRITE RESTART at time " << timer->getCurrentTime() << endl << endl;
+
+  fstream rStr;
+  stringstream sFile;
+  sFile << directory << "/tRIBS_Rstrt_";
+  sFile << setw(5) << setfill('0') << (int) timer->getCurrentTime();
+
+#ifdef PARALLEL_TRIBS
+  sFile << "_" << tParallel::getMyProc();
+#endif 
+
+  rStr.open(sFile.str().c_str(), ios::out|ios::binary);
+
+  // Dump local simulator information
+  BinaryWrite(rStr, count);
+  BinaryWrite(rStr, fState);
+  BinaryWrite(rStr, dt_rain);
+  BinaryWrite(rStr, lfr_hour);
+  BinaryWrite(rStr, lmr_hour);
+  BinaryWrite(rStr, begin_hour);
+  BinaryWrite(rStr, met_hour);
+  BinaryWrite(rStr, eti_hour);
+  BinaryWrite(rStr, GW_label);
+  BinaryWrite(rStr, searchRain);
+
+  // Dump information from objects controlled by tRestart
+  restart->writeRestart(rStr);
+
+  rStr.close();
+}
+
+/***************************************************************************
+**
+** Simulator::readRestart() Function
+**
+***************************************************************************/
+void Simulator::readRestart(tInputFile &InFl)
+{
+  Cout << "READ RESTART at time " << timer->getCurrentTime() << endl << endl;
+
+  char restartFile[kName];
+  InFl.ReadItem(restartFile, "RESTARTFILE");
+
+  fstream rStr;
+  stringstream sFile;
+  sFile << restartFile;
+
+#ifdef PARALLEL_TRIBS
+  sFile << "_" << tParallel::getMyProc();
+#endif
+
+  rStr.open(sFile.str().c_str(), ios::binary|ios::in);
+
+  // Read local simulator information
+  BinaryRead(rStr, count);
+  BinaryRead(rStr, fState);
+  BinaryRead(rStr, dt_rain);
+  BinaryRead(rStr, lfr_hour);
+  BinaryRead(rStr, lmr_hour);
+  BinaryRead(rStr, begin_hour);
+  BinaryRead(rStr, met_hour);
+  BinaryRead(rStr, eti_hour);
+  BinaryRead(rStr, GW_label);
+  BinaryRead(rStr, searchRain);
+
+  // Read information from objects controlled by tRestart
+  restart->readRestart(rStr);
+
+  rStr.close();
+}
+
+//=========================================================================
+//
+//
+//                          End of tSimul.cpp
+//
+//
+//=========================================================================