--- conflicted
+++ resolved
@@ -673,11 +673,7 @@
 void tFlowNet::setMaxTravelTime() 
 {
 	// Update the limit time of simulation added Ara Ko in 2017
-<<<<<<< HEAD
-	// res->limit = flowboxes =(int)ceil( (timer->RemainingTime(0.0) + maxttimeInitial)/dOtp); // commented out as limit determines size of read/write to tFlowResults causing restart errors
-=======
 	//res->limit = flowboxes = static_cast<int>(ceil( (timer->RemainingTime(0.0) + maxttimeInitial)/dOtp)); 	//WR Debug restart, cause error in restart.
->>>>>>> 694cd73a
 	
 	maxttime = dist_hill_max/hillvel + dist_stream_max/streamvel; //SECONDS
 	res->iimax = timer->getResStep(maxttime/(3600.0));
